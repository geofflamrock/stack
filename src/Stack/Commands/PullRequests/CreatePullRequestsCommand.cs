using System.Collections;
using System.ComponentModel;
using System.Diagnostics;
using Spectre.Console;
using Spectre.Console.Cli;
using Stack.Commands.Helpers;
using Stack.Config;
using Stack.Git;
using Stack.Infrastructure;

namespace Stack.Commands;

public class CreatePullRequestsCommandSettings : DryRunCommandSettingsBase
{
    [Description("The name of the stack to create pull requests for.")]
    [CommandOption("-n|--name")]
    public string? Name { get; init; }

    [Description("Create pull requests as drafts.")]
    [CommandOption("--draft")]
    public bool? Draft { get; init; }
}

public class CreatePullRequestsCommand : AsyncCommand<CreatePullRequestsCommandSettings>
{
    public override async Task<int> ExecuteAsync(CommandContext context, CreatePullRequestsCommandSettings settings)
    {
        var console = AnsiConsole.Console;

        var handler = new CreatePullRequestsCommandHandler(
            new ConsoleInputProvider(console),
            new ConsoleOutputProvider(console),
            new GitOperations(console, settings.GetGitOperationSettings()),
            new GitHubOperations(console, settings.GetGitHubOperationSettings()),
            new StackConfig());

        await handler.Handle(new CreatePullRequestsCommandInputs(settings.Name, settings.Draft));

        return 0;
    }
}

public record CreatePullRequestsCommandInputs(string? StackName, bool? Draft)
{
    public static CreatePullRequestsCommandInputs Empty => new(null, null);
}

public record CreatePullRequestsCommandResponse();

public class CreatePullRequestsCommandHandler(
    IInputProvider inputProvider,
    IOutputProvider outputProvider,
    IGitOperations gitOperations,
    IGitHubOperations gitHubOperations,
    IStackConfig stackConfig)
{
    public async Task<CreatePullRequestsCommandResponse> Handle(CreatePullRequestsCommandInputs inputs)
    {
        await Task.CompletedTask;

        var stacks = stackConfig.Load();

        var remoteUri = gitOperations.GetRemoteUri();

        var stacksForRemote = stacks.Where(s => s.RemoteUri.Equals(remoteUri, StringComparison.OrdinalIgnoreCase)).ToList();

        if (stacksForRemote.Count == 0)
        {
            outputProvider.Information("No stacks found for current repository.");
            return new CreatePullRequestsCommandResponse();
        }

        var currentBranch = gitOperations.GetCurrentBranch();
        var stack = inputProvider.SelectStack(outputProvider, inputs.StackName, stacksForRemote, currentBranch);

        if (stack is null)
        {
            throw new InvalidOperationException($"Stack '{inputs.StackName}' not found.");
        }

        var status = StackStatusHelpers.GetStackStatus(
            stack,
            currentBranch,
            outputProvider,
            gitOperations,
            gitHubOperations);

        var sourceBranch = stack.SourceBranch;
        var pullRequestCreateActions = new List<GitHubPullRequestCreateAction>();

        foreach (var branch in stack.Branches)
        {
            var branchDetail = status.Branches[branch];

            if (branchDetail.IsActive)
            {
                if (!branchDetail.HasPullRequest)
                {
                    pullRequestCreateActions.Add(new GitHubPullRequestCreateAction(branch, sourceBranch));
                }

                sourceBranch = branch;
            }
        }

        StackStatusHelpers.OutputStackStatus(stack, status, gitOperations, outputProvider);

        outputProvider.NewLine();

        if (pullRequestCreateActions.Count > 0)
        {
            if (inputProvider.Confirm(Questions.ConfirmStartCreatePullRequests(pullRequestCreateActions.Count)))
            {
                GetPullRequestTitles(inputProvider, pullRequestCreateActions);

                outputProvider.NewLine();

                OutputUpdatedStackStatus(outputProvider, gitOperations, stack, status, pullRequestCreateActions);

                outputProvider.NewLine();

                if (inputProvider.Confirm(Questions.ConfirmCreatePullRequests))
                {
<<<<<<< HEAD
                    var draft = inputs.Draft ?? false;

                    if (inputs.Draft is null)
                    {
                        draft = inputProvider.Confirm(Questions.CreatePullRequestsAsDrafts, false);
                    }

                    if (inputs.Draft == true)
                    {
                        outputProvider.Information("Creating pull requests as drafts.");
                    }

                    CreatePullRequests(outputProvider, gitHubOperations, status, pullRequestCreateActions, draft);
=======
                    CreatePullRequests(outputProvider, gitOperations, gitHubOperations, status, pullRequestCreateActions);
>>>>>>> f7a17bb6

                    var pullRequestsInStack = status.Branches.Values
                        .Where(branch => branch.HasPullRequest)
                        .Select(branch => branch.PullRequest!)
                        .ToList();

                    if (pullRequestsInStack.Count > 1)
                    {
                        UpdatePullRequestStackDescriptions(inputProvider, outputProvider, gitHubOperations, stackConfig, stacks, stack, pullRequestsInStack);
                    }

                    if (inputProvider.Confirm(Questions.OpenPullRequests))
                    {
                        foreach (var pullRequest in pullRequestsInStack)
                        {
                            gitHubOperations.OpenPullRequest(pullRequest);
                        }
                    }
                }
            }
        }
        else
        {
            outputProvider.Information("No new pull requests to create.");
        }

        return new CreatePullRequestsCommandResponse();
    }

    private static void UpdatePullRequestStackDescriptions(IInputProvider inputProvider, IOutputProvider outputProvider, IGitHubOperations gitHubOperations, IStackConfig stackConfig, List<Config.Stack> stacks, Config.Stack stack, List<GitHubPullRequest> pullRequestsInStack)
    {
        var defaultStackDescription = stack.PullRequestDescription ?? $"This PR is part of a stack **{stack.Name}**:";
        var stackDescription = inputProvider.Text(Questions.PullRequestStackDescription, defaultStackDescription);

        if (stackDescription != stack.PullRequestDescription)
        {
            stack.SetPullRequestDescription(stackDescription);
            stackConfig.Save(stacks);
        }

        // Edit each PR and add to the top of the description
        // the details of each PR in the stack
        var stackMarkerStart = "<!-- stack-pr-list -->";
        var stackMarkerEnd = "<!-- /stack-pr-list -->";

        var prList = pullRequestsInStack
            .Select(pr => $"- {pr.Url}")
            .ToList();
        var prListMarkdown = string.Join(Environment.NewLine, prList);
        var prBodyMarkdown = $"{stackMarkerStart}{Environment.NewLine}{stack.PullRequestDescription}{Environment.NewLine}{Environment.NewLine}{prListMarkdown}{Environment.NewLine}{stackMarkerEnd}";

        foreach (var pullRequest in pullRequestsInStack)
        {
            // Find the existing part of the PR body that has the PR list
            // and replace it with the updated PR list
            var prBody = pullRequest.Body;

            var prListStart = prBody.IndexOf(stackMarkerStart, StringComparison.OrdinalIgnoreCase);
            var prListEnd = prBody.IndexOf(stackMarkerEnd, StringComparison.OrdinalIgnoreCase);

            if (prListStart >= 0 && prListEnd >= 0)
            {
                prBody = prBody.Remove(prListStart, prListEnd - prListStart + stackMarkerEnd.Length);
            }

            if (prListStart == -1)
            {
                prListStart = 0;
            }

            if (prBody.Length > 0 && prListStart == 0)
            {
                // Add some newlines so that the PR list is separated from the rest of the PR body
                prBody = prBody.Insert(prListStart, prBodyMarkdown + "\n\n");
            }
            else
            {
                prBody = prBody.Insert(prListStart, prBodyMarkdown);
            }

            outputProvider.Information($"Updating pull request {pullRequest.GetPullRequestDisplay()} with stack details");

            gitHubOperations.EditPullRequest(pullRequest.Number, prBody);
        }
    }

<<<<<<< HEAD
    private static void CreatePullRequests(
        IOutputProvider outputProvider,
        IGitHubOperations gitHubOperations,
        StackStatus status,
        List<GitHubPullRequestCreateAction> pullRequestCreateActions,
        bool draft)
=======
    private static void CreatePullRequests(IOutputProvider outputProvider, IGitOperations gitOperations, IGitHubOperations gitHubOperations, StackStatus status, List<GitHubPullRequestCreateAction> pullRequestCreateActions)
>>>>>>> f7a17bb6
    {
        var pullRequestTemplatePath = Path.Join(gitOperations.GetRootOfRepository(), ".github", "pull_request_template.md");
        var body = string.Empty;
        var pullRequestTemplate = gitOperations.GetFileContents(pullRequestTemplatePath);

        if (pullRequestTemplate is not null)
        {
            body = pullRequestTemplate;
            outputProvider.Information("Using pull request template from repository");
        }

        foreach (var action in pullRequestCreateActions)
        {
            var branchDetail = status.Branches[action.HeadBranch];
            outputProvider.Information($"Creating pull request for branch {action.HeadBranch.Branch()} to {action.BaseBranch.Branch()}");
<<<<<<< HEAD
            var pullRequest = gitHubOperations.CreatePullRequest(action.HeadBranch, action.BaseBranch, action.Title!, "", draft);
=======
            var pullRequest = gitHubOperations.CreatePullRequest(action.HeadBranch, action.BaseBranch, action.Title!, body);
>>>>>>> f7a17bb6

            if (pullRequest is not null)
            {
                outputProvider.Information($"Pull request {pullRequest.GetPullRequestDisplay()} created for branch {action.HeadBranch.Branch()} to {action.BaseBranch.Branch()}");
                branchDetail.PullRequest = pullRequest;
            }
        }
    }

    private static void OutputUpdatedStackStatus(IOutputProvider outputProvider, IGitOperations gitOperations, Config.Stack stack, StackStatus status, List<GitHubPullRequestCreateAction> pullRequestCreateActions)
    {
        var branchDisplayItems = new List<string>();
        var parentBranch = stack.SourceBranch;

        foreach (var branch in stack.Branches)
        {
            var branchDetail = status.Branches[branch];
            if (branchDetail.PullRequest is not null)
            {
                branchDisplayItems.Add(StackStatusHelpers.GetBranchAndPullRequestStatusOutput(branch, parentBranch, branchDetail, gitOperations));
            }
            else
            {
                var action = pullRequestCreateActions.FirstOrDefault(a => a.HeadBranch == branch);
                branchDisplayItems.Add($"{StackStatusHelpers.GetBranchStatusOutput(branch, parentBranch, branchDetail, gitOperations)} *NEW* {action?.Title}");
            }
            parentBranch = branch;
        }

        outputProvider.Tree(
            $"{stack.Name.Stack()}: {stack.SourceBranch.Muted()}",
            [.. branchDisplayItems]);
    }

    private static void GetPullRequestTitles(IInputProvider inputProvider, List<GitHubPullRequestCreateAction> pullRequestCreateActions)
    {
        foreach (var action in pullRequestCreateActions)
        {
            action.Title = inputProvider.Text(Questions.PullRequestTitle(action.HeadBranch, action.BaseBranch));
        }
    }

    record GitHubPullRequestCreateAction(string HeadBranch, string BaseBranch)
    {
        public string? Title { get; set; }
    }
}
<|MERGE_RESOLUTION|>--- conflicted
+++ resolved
@@ -121,7 +121,6 @@
 
                 if (inputProvider.Confirm(Questions.ConfirmCreatePullRequests))
                 {
-<<<<<<< HEAD
                     var draft = inputs.Draft ?? false;
 
                     if (inputs.Draft is null)
@@ -134,10 +133,7 @@
                         outputProvider.Information("Creating pull requests as drafts.");
                     }
 
-                    CreatePullRequests(outputProvider, gitHubOperations, status, pullRequestCreateActions, draft);
-=======
-                    CreatePullRequests(outputProvider, gitOperations, gitHubOperations, status, pullRequestCreateActions);
->>>>>>> f7a17bb6
+                    CreatePullRequests(outputProvider, gitOperations, gitHubOperations, status, pullRequestCreateActions, draft);
 
                     var pullRequestsInStack = status.Branches.Values
                         .Where(branch => branch.HasPullRequest)
@@ -224,16 +220,13 @@
         }
     }
 
-<<<<<<< HEAD
     private static void CreatePullRequests(
         IOutputProvider outputProvider,
+        IGitOperations gitOperations,
         IGitHubOperations gitHubOperations,
         StackStatus status,
         List<GitHubPullRequestCreateAction> pullRequestCreateActions,
         bool draft)
-=======
-    private static void CreatePullRequests(IOutputProvider outputProvider, IGitOperations gitOperations, IGitHubOperations gitHubOperations, StackStatus status, List<GitHubPullRequestCreateAction> pullRequestCreateActions)
->>>>>>> f7a17bb6
     {
         var pullRequestTemplatePath = Path.Join(gitOperations.GetRootOfRepository(), ".github", "pull_request_template.md");
         var body = string.Empty;
@@ -249,11 +242,7 @@
         {
             var branchDetail = status.Branches[action.HeadBranch];
             outputProvider.Information($"Creating pull request for branch {action.HeadBranch.Branch()} to {action.BaseBranch.Branch()}");
-<<<<<<< HEAD
-            var pullRequest = gitHubOperations.CreatePullRequest(action.HeadBranch, action.BaseBranch, action.Title!, "", draft);
-=======
-            var pullRequest = gitHubOperations.CreatePullRequest(action.HeadBranch, action.BaseBranch, action.Title!, body);
->>>>>>> f7a17bb6
+            var pullRequest = gitHubOperations.CreatePullRequest(action.HeadBranch, action.BaseBranch, action.Title!, body, draft);
 
             if (pullRequest is not null)
             {
