--- conflicted
+++ resolved
@@ -26,22 +26,10 @@
 
     protected override async Task Execute(ParseResult parseResult, CancellationToken cancellationToken)
     {
-<<<<<<< HEAD
-        await handler.Handle(new OpenPullRequestsCommandInputs(
-            parseResult.GetValue(CommonOptions.Stack)));
-=======
-        var handler = new OpenPullRequestsCommandHandler(
-            InputProvider,
-            StdErrLogger,
-            new GitClient(StdErrLogger, new GitClientSettings(Verbose, WorkingDirectory)),
-            new CachingGitHubClient(new GitHubClient(StdErrLogger, new GitHubClientSettings(Verbose, WorkingDirectory))),
-            new FileStackConfig());
-
         await handler.Handle(
             new OpenPullRequestsCommandInputs(
                 parseResult.GetValue(CommonOptions.Stack)),
             cancellationToken);
->>>>>>> 47bc276f
     }
 }
 
