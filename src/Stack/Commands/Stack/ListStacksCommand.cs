using System.CommandLine;
using System.Text.Json;
using System.Text.Json.Serialization;

using Spectre.Console;
using Stack.Config;
using Stack.Git;
using Stack.Infrastructure;
using Stack.Infrastructure.Settings;

namespace Stack.Commands;

[JsonSourceGenerationOptions(PropertyNamingPolicy = JsonKnownNamingPolicy.CamelCase)]
[JsonSerializable(typeof(ListStacksCommandResponse))]
[JsonSerializable(typeof(ListStacksCommandResponseItem))]
internal partial class ListStacksCommandJsonSerializerContext : JsonSerializerContext
{
}

public class ListStacksCommand : CommandWithOutput<ListStacksCommandResponse>
{
    private readonly ListStacksCommandHandler handler;

    public ListStacksCommand(
        IStdOutLogger stdOutLogger,
        IStdErrLogger stdErrLogger,
        IInputProvider inputProvider,
        CliExecutionContext executionContext,
        ListStacksCommandHandler handler)
    : base("list", "List stacks.", stdOutLogger, stdErrLogger, inputProvider, executionContext)
    {
        this.handler = handler;
    }

    protected override async Task<ListStacksCommandResponse> ExecuteAndReturnResponse(ParseResult parseResult, CancellationToken cancellationToken)
    {
<<<<<<< HEAD
        return await handler.Handle(new ListStacksCommandInputs());
=======
        var handler = new ListStacksCommandHandler(
            new FileStackConfig(),
            new GitClient(StdErrLogger, new GitClientSettings(Verbose, WorkingDirectory)));

        return await handler.Handle(new ListStacksCommandInputs(), cancellationToken);
>>>>>>> 47bc276f
    }

    protected override void WriteDefaultOutput(ListStacksCommandResponse response)
    {
        if (response.Stacks.Count == 0)
        {
            StdErr.WriteLine("No stacks found for current repository.");
            return;
        }

        foreach (var stack in response.Stacks)
        {
            StdOutLogger.Information($"{stack.Name.Stack()} {$"({stack.SourceBranch})".Muted()} {stack.BranchCount} {(stack.BranchCount == 1 ? "branch" : "branches")}");
        }
    }

    protected override void WriteJsonOutput(ListStacksCommandResponse response)
    {
        var json = JsonSerializer.Serialize(response, typeof(ListStacksCommandResponse), ListStacksCommandJsonSerializerContext.Default);
        StdOut.WriteLine(json);
    }
}

public record ListStacksCommandInputs;
public record ListStacksCommandResponse(List<ListStacksCommandResponseItem> Stacks);
public record ListStacksCommandResponseItem(string Name, string SourceBranch, int BranchCount);

public class ListStacksCommandHandler(IStackConfig stackConfig, IGitClient gitClient)
    : CommandHandlerBase<ListStacksCommandInputs, ListStacksCommandResponse>
{
    public override async Task<ListStacksCommandResponse> Handle(ListStacksCommandInputs inputs, CancellationToken cancellationToken)
    {
        await Task.CompletedTask;

        var stackData = stackConfig.Load();

        var remoteUri = gitClient.GetRemoteUri();

        if (remoteUri is null)
        {
            return new ListStacksCommandResponse([]);
        }

        var stacksForRemote = stackData.Stacks.Where(s => s.RemoteUri.Equals(remoteUri, StringComparison.OrdinalIgnoreCase)).ToList();

        return new ListStacksCommandResponse([.. stacksForRemote.Select(s => new ListStacksCommandResponseItem(s.Name, s.SourceBranch, s.Branches.Count))]);
    }
}<|MERGE_RESOLUTION|>--- conflicted
+++ resolved
@@ -34,15 +34,7 @@
 
     protected override async Task<ListStacksCommandResponse> ExecuteAndReturnResponse(ParseResult parseResult, CancellationToken cancellationToken)
     {
-<<<<<<< HEAD
-        return await handler.Handle(new ListStacksCommandInputs());
-=======
-        var handler = new ListStacksCommandHandler(
-            new FileStackConfig(),
-            new GitClient(StdErrLogger, new GitClientSettings(Verbose, WorkingDirectory)));
-
         return await handler.Handle(new ListStacksCommandInputs(), cancellationToken);
->>>>>>> 47bc276f
     }
 
     protected override void WriteDefaultOutput(ListStacksCommandResponse response)
