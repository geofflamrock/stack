using System.ComponentModel;
using System.Text;
using Spectre.Console;
using Spectre.Console.Cli;
using Stack.Commands.Helpers;
using Stack.Config;
using Stack.Git;
using Stack.Infrastructure;

namespace Stack.Commands;

public class StackStatusCommandSettings : CommandSettingsBase
{
    [Description("The name of the stack to show the status of.")]
    [CommandOption("-n|--name")]
    public string? Name { get; init; }

    [Description("Show status of all stacks.")]
    [CommandOption("--all")]
    public bool All { get; init; }
}

public class BranchDetail
{
    public BranchStatus Status { get; set; } = new(false, false, 0, 0);
    public GitHubPullRequest? PullRequest { get; set; }
}
public record BranchStatus(bool ExistsLocally, bool ExistsInRemote, int Ahead, int Behind);
public record StackStatus(Dictionary<string, BranchDetail> Branches);

public class StackStatusCommand : AsyncCommand<StackStatusCommandSettings>
{
    public override async Task<int> ExecuteAsync(CommandContext context, StackStatusCommandSettings settings)
    {
        var console = AnsiConsole.Console;

        var handler = new StackStatusCommandHandler(
            new ConsoleInputProvider(console),
            new ConsoleOutputProvider(console),
            new GitOperations(console, settings.GetGitOperationSettings()),
            new GitHubOperations(console, settings.GetGitHubOperationSettings()),
            new StackConfig());

        await handler.Handle(new StackStatusCommandInputs(settings.Name, settings.All));

        return 0;
    }
}

public record StackStatusCommandInputs(string? Name, bool All);
public record StackStatusCommandResponse(Dictionary<Models.Stack, StackStatus> Statuses);

public class StackStatusCommandHandler(
    IInputProvider inputProvider,
    IOutputProvider outputProvider,
    IGitOperations gitOperations,
    IGitHubOperations gitHubOperations,
    IStackConfig stackConfig)
{
    public async Task<StackStatusCommandResponse> Handle(StackStatusCommandInputs inputs)
    {
        await Task.CompletedTask;
        var stacks = stackConfig.Load();

        var remoteUri = gitOperations.GetRemoteUri();
        var stacksForRemote = stacks.Where(s => s.RemoteUri.Equals(remoteUri, StringComparison.OrdinalIgnoreCase)).ToList();
        var currentBranch = gitOperations.GetCurrentBranch();

<<<<<<< HEAD
        var stacksToCheckStatusFor = new Dictionary<Models.Stack, StackStatus>();
=======
        var stacksToCheckStatusFor = new List<Config.Stack>();
>>>>>>> 003bce62

        if (inputs.All)
        {
            stacksToCheckStatusFor.AddRange(stacks);
        }
        else
        {
            var stack = inputProvider.SelectStack(outputProvider, inputs.Name, stacksForRemote, currentBranch);

            if (stack is null)
            {
                throw new InvalidOperationException($"Stack '{inputs.Name}' not found.");
            }

            stacksToCheckStatusFor.Add(stack);
        }

        var stackStatusResults = StackStatusHelpers.CheckStackStatus(
            stacksToCheckStatusFor,
            currentBranch,
            outputProvider,
            gitOperations,
            gitHubOperations,
            true);

        return new StackStatusCommandResponse(stackStatusResults);
    }
}

public static class StackStatusHelpers
{
    public static Dictionary<Config.Stack, StackStatus> CheckStackStatus(
        List<Config.Stack> stacks,
        string currentBranch,
        IOutputProvider outputProvider,
        IGitOperations gitOperations,
        IGitHubOperations gitHubOperations,
        bool checkBranchAndStackCleanup)
    {
        var stacksToCheckStatusFor = new Dictionary<Config.Stack, StackStatus>();

        stacks
            .OrderByCurrentStackThenByName(currentBranch)
            .ToList()
            .ForEach(stack => stacksToCheckStatusFor.Add(stack, new StackStatus([])));

        outputProvider.Status("Checking status of remote branches...", () =>
        {
            foreach (var (stack, status) in stacksToCheckStatusFor)
            {
                var allBranchesInStack = new List<string>([stack.SourceBranch]).Concat(stack.Branches).Distinct().ToArray();
                var branchesThatExistInRemote = gitOperations.GetBranchesThatExistInRemote(allBranchesInStack);
                var branchesThatExistLocally = gitOperations.GetBranchesThatExistLocally(allBranchesInStack);

                gitOperations.FetchBranches(branchesThatExistInRemote);

                void CheckRemoteBranch(string branch, string sourceBranch)
                {
                    var branchExistsLocally = branchesThatExistLocally.Contains(branch);
                    var (ahead, behind) = gitOperations.GetStatusOfRemoteBranch(branch, sourceBranch);
                    var branchStatus = new BranchStatus(branchExistsLocally, true, ahead, behind);
                    status.Branches[branch].Status = branchStatus;
                }

                var parentBranch = stack.SourceBranch;

                foreach (var branch in stack.Branches)
                {
                    status.Branches.Add(branch, new BranchDetail());

                    if (branchesThatExistInRemote.Contains(branch))
                    {
                        CheckRemoteBranch(branch, parentBranch);
                        parentBranch = branch;
                    }
                    else
                    {
                        status.Branches[branch].Status = new BranchStatus(branchesThatExistLocally.Contains(branch), false, 0, 0);
                    }
                }
            }
        });

        outputProvider.Status("Checking status of GitHub pull requests...", () =>
        {
            foreach (var (stack, status) in stacksToCheckStatusFor)
            {
                try
                {
                    foreach (var branch in stack.Branches)
                    {
                        var pr = gitHubOperations.GetPullRequest(branch);

                        if (pr is not null)
                        {
                            status.Branches[branch].PullRequest = pr;
                        }
                    }
                }
                catch (Exception ex)
                {
                    outputProvider.Warning($"Error checking GitHub pull requests: {ex.Message}");
                }
            }
        });

        foreach (var (stack, status) in stacksToCheckStatusFor)
        {
            var header = $"{stack.Name.Stack()}: {stack.SourceBranch.Muted()}";
            var items = new List<string>();
            var stackRoot = new Tree($"{stack.Name.Stack()}: [grey]{stack.SourceBranch.Muted()}[/]");

            string BuildBranchName(string branch, string? parentBranch, bool isSourceBranchForStack)
            {
                var branchDetail = status.Branches.GetValueOrDefault(branch);
                var branchNameBuilder = new StringBuilder();

                var color = branchDetail?.Status.ExistsInRemote == false ? "grey" : isSourceBranchForStack ? "grey" : branch.Equals(currentBranch, StringComparison.OrdinalIgnoreCase) ? "blue" : null;
                Decoration? decoration = branchDetail?.Status.ExistsInRemote == false || branchDetail?.Status.ExistsLocally == false ? Decoration.Strikethrough : null;

                if (color is not null && decoration is not null)
                {
                    branchNameBuilder.Append($"[{decoration} {color}]{branch}[/]");
                }
                else if (color is not null)
                {
                    branchNameBuilder.Append($"[{color}]{branch}[/]");
                }
                else if (decoration is not null)
                {
                    branchNameBuilder.Append($"[{decoration}]{branch}[/]");
                }
                else
                {
                    branchNameBuilder.Append(branch);
                }

                if (branchDetail?.Status.Ahead > 0 && branchDetail?.Status.Behind > 0)
                {
                    branchNameBuilder.Append($" [grey]({branchDetail.Status.Ahead} ahead, {branchDetail.Status.Behind} behind {parentBranch})[/]");
                }
                else if (branchDetail?.Status.Ahead > 0)
                {
                    branchNameBuilder.Append($" [grey]({branchDetail.Status.Ahead} ahead of {parentBranch})[/]");
                }
                else if (branchDetail?.Status.Behind > 0)
                {
                    branchNameBuilder.Append($" [grey]({branchDetail.Status.Behind} behind {parentBranch})[/]");
                }

                if (branchDetail?.PullRequest is not null)
                {
                    branchNameBuilder.Append($" {branchDetail.PullRequest.GetPullRequestDisplay()}");
                }

                return branchNameBuilder.ToString();
            }

            string parentBranch = stack.SourceBranch;

            foreach (var branch in stack.Branches)
            {
                items.Add(BuildBranchName(branch, parentBranch, false));

                if (status.Branches.TryGetValue(branch, out var branchDetail) && branchDetail.Status.ExistsInRemote)
                {
                    parentBranch = branch;
                }
            }

            outputProvider.Tree(header, items.ToArray());
        }

        if (checkBranchAndStackCleanup && stacksToCheckStatusFor.Count == 1)
        {
            var (stack, status) = stacksToCheckStatusFor.First();

            bool BranchCouldBeCleanedUp(BranchDetail branchDetail)
            {
                return branchDetail.Status.ExistsLocally &&
                        (!branchDetail.Status.ExistsInRemote ||
                        branchDetail.PullRequest is not null && branchDetail.PullRequest.State != GitHubPullRequestStates.Open);
            }

            if (status.Branches.Values.All(branch => BranchCouldBeCleanedUp(branch)))
            {
                outputProvider.NewLine();
                outputProvider.Information("All branches exist locally but are either not in the remote repository or the pull request associated with the branch is no longer open. This stack might be able to be deleted.");
                outputProvider.NewLine();
                outputProvider.Information($"Run {$"stack delete --name \"{stack.Name}\"".Example()} to delete the stack if it's no longer needed.");
            }
            else if (status.Branches.Values.Any(branch => BranchCouldBeCleanedUp(branch)))
            {
                outputProvider.NewLine();
                outputProvider.Information("Some branches exist locally but are either not in the remote repository or the pull request associated with the branch is no longer open.");
                outputProvider.NewLine();
                outputProvider.Information($"Run {$"stack cleanup --name \"{stack.Name}\"".Example()} to clean up local branches.");
            }
            else if (status.Branches.Values.All(branch => !branch.Status.ExistsLocally))
            {
                outputProvider.NewLine();
                outputProvider.Information("No branches exist locally. This stack might be able to be deleted.");
                outputProvider.NewLine();
                outputProvider.Information($"Run {$"stack delete --name \"{stack.Name}\"".Example()} to delete the stack.");
            }

            if (status.Branches.Values.Any(branch => branch.Status.ExistsInRemote && branch.Status.ExistsLocally && branch.Status.Behind > 0))
            {
                outputProvider.NewLine();
                outputProvider.Information("There are changes in source branches that have not been applied to the stack.");
                outputProvider.NewLine();
                outputProvider.Information($"Run {$"stack update --name \"{stack.Name}\"".Example()} to update the stack.");
            }
        }

        return stacksToCheckStatusFor;
    }
}<|MERGE_RESOLUTION|>--- conflicted
+++ resolved
@@ -66,11 +66,7 @@
         var stacksForRemote = stacks.Where(s => s.RemoteUri.Equals(remoteUri, StringComparison.OrdinalIgnoreCase)).ToList();
         var currentBranch = gitOperations.GetCurrentBranch();
 
-<<<<<<< HEAD
-        var stacksToCheckStatusFor = new Dictionary<Models.Stack, StackStatus>();
-=======
-        var stacksToCheckStatusFor = new List<Config.Stack>();
->>>>>>> 003bce62
+        var stacksToCheckStatusFor = new List<Models.Stack>();
 
         if (inputs.All)
         {
