using System.ComponentModel;
using System.Text;
using Spectre.Console;
using Spectre.Console.Cli;
using Stack.Config;
using Stack.Git;

namespace Stack.Commands;

internal class StackStatusCommandSettings : CommandSettingsBase
{
    [Description("The name of the stack to show the status of.")]
    [CommandOption("-n|--name")]
    public string? Name { get; init; }

    [Description("Show status of all stacks.")]
    [CommandOption("--all")]
    public bool All { get; init; }
}

record BranchStatus(bool ExistsInRemote, int Ahead, int Behind);

internal class StackStatusCommand(
    IAnsiConsole console,
    IGitOperations gitOperations,
    IGitHubOperations gitHubOperations,
    IStackConfig stackConfig)
    : AsyncCommand<StackStatusCommandSettings>
{
    record StackStatus(Dictionary<string, BranchStatus> BranchStatuses, Dictionary<string, GitHubPullRequest> PullRequests);

    public override async Task<int> ExecuteAsync(CommandContext context, StackStatusCommandSettings settings)
    {
        await Task.CompletedTask;
        var stacks = stackConfig.Load();

        var remoteUri = gitOperations.GetRemoteUri(settings.GetGitOperationSettings());

        if (remoteUri is null)
        {
            console.WriteLine("No stacks found for current repository.");
            return 0;
        }

        var stacksForRemote = stacks.Where(s => s.RemoteUri.Equals(remoteUri, StringComparison.OrdinalIgnoreCase)).ToList();

        if (stacksForRemote.Count == 0)
        {
            console.WriteLine("No stacks found for current repository.");
            return 0;
        }

        var currentBranch = gitOperations.GetCurrentBranch(settings.GetGitOperationSettings());

        var stacksToCheckStatusFor = new Dictionary<Config.Stack, StackStatus>();

        if (settings.All)
        {
            stacksForRemote.ForEach(stack => stacksToCheckStatusFor.Add(stack, new StackStatus([], [])));
        }
        else
        {
            var stackSelection = settings.Name ?? console.Prompt(Prompts.Stack(stacksForRemote, currentBranch));
            var stack = stacksForRemote.First(s => s.Name.Equals(stackSelection, StringComparison.OrdinalIgnoreCase));
            stacksToCheckStatusFor.Add(stack, new StackStatus([], []));
        }

        console.Status()
            .Start("Checking status of remote branches...", ctx =>
            {
                foreach (var (stack, status) in stacksToCheckStatusFor
                )
                {
                    var allBranchesInStack = new List<string>([stack.SourceBranch]).Concat(stack.Branches).Distinct().ToArray();
                    var branchesThatExistInRemote = gitOperations.GetBranchesThatExistInRemote(allBranchesInStack, settings.GetGitOperationSettings());

                    gitOperations.FetchBranches(branchesThatExistInRemote, settings.GetGitOperationSettings());

                    void CheckRemoteBranch(string branch, string sourceBranch)
                    {
                        var (ahead, behind) = gitOperations.GetStatusOfRemoteBranch(branch, sourceBranch, settings.GetGitOperationSettings());
                        var branchStatus = new BranchStatus(true, ahead, behind);
                        status.BranchStatuses[branch] = branchStatus;
                    }

                    var parentBranch = stack.SourceBranch;

                    foreach (var branch in stack.Branches)
                    {
                        if (branchesThatExistInRemote.Contains(branch))
                        {
                            CheckRemoteBranch(branch, parentBranch);
                            parentBranch = branch;
                        }
                        else
                        {
                            status.BranchStatuses[branch] = new BranchStatus(false, 0, 0);
                        }
                    }
                }
            });

        console.Status()
            .Start("Checking status of GitHub pull requests...", ctx =>
            {
                foreach (var (stack, status) in stacksToCheckStatusFor)
                {
                    try
                    {
                        foreach (var branch in stack.Branches)
                        {
                            var pr = gitHubOperations.GetPullRequest(branch, settings.GetGitHubOperationSettings());

                            if (pr is not null)
                            {
                                status.PullRequests[branch] = pr;
                            }
                        }
                    }
                    catch (Exception ex)
                    {
                        console.MarkupLine($"[orange1]Error checking GitHub pull requests: {ex.Message}[/]");
                    }
                }
            });

        foreach (var (stack, status) in stacksToCheckStatusFor)
        {
            var stackRoot = new Tree($"[yellow]{stack.Name}:[/] [grey]{stack.SourceBranch}[/]");

            string BuildBranchName(string branch, string? parentBranch, bool isSourceBranchForStack)
            {
                var barnchStatus = status.BranchStatuses.GetValueOrDefault(branch);
                var branchNameBuilder = new StringBuilder();

                var color = barnchStatus?.ExistsInRemote == false ? "grey" : isSourceBranchForStack ? "grey" : branch.Equals(currentBranch, StringComparison.OrdinalIgnoreCase) ? "blue" : null;
                Decoration? decoration = barnchStatus?.ExistsInRemote == false ? Decoration.Strikethrough : null;

                if (color is not null && decoration is not null)
                {
                    branchNameBuilder.Append($"[{decoration} {color}]{branch}[/]");
                }
                else if (color is not null)
                {
                    branchNameBuilder.Append($"[{color}]{branch}[/]");
                }
                else if (decoration is not null)
                {
                    branchNameBuilder.Append($"[{decoration}]{branch}[/]");
                }
                else
                {
                    branchNameBuilder.Append(branch);
                }

                if (barnchStatus?.Ahead > 0 && barnchStatus?.Behind > 0)
                {
                    branchNameBuilder.Append($" [grey]({barnchStatus.Ahead} ahead, {barnchStatus.Behind} behind {parentBranch})[/]");
                }
                else if (barnchStatus?.Ahead > 0)
                {
                    branchNameBuilder.Append($" [grey]({barnchStatus.Ahead} ahead of {parentBranch})[/]");
                }
                else if (barnchStatus?.Behind > 0)
                {
                    branchNameBuilder.Append($" [grey]({barnchStatus.Behind} behind {parentBranch})[/]");
                }

                if (status.PullRequests.TryGetValue(branch, out var pr))
                {
<<<<<<< HEAD
                    branchNameBuilder.Append($" [{pr.GetPullRequestColor()} link={pr.Url}]#{pr.Number}: {pr.Title}[/]");
=======
                    branchNameBuilder.Append($" {pr.GetPullRequestDisplay()}");
>>>>>>> 2493b999
                }

                return branchNameBuilder.ToString();
            }

            string parentBranch = stack.SourceBranch;

            foreach (var branch in stack.Branches)
            {
                stackRoot.AddNode(BuildBranchName(branch, parentBranch, false));

                if (status.BranchStatuses.TryGetValue(branch, out var branchStatus) && branchStatus.ExistsInRemote)
                {
                    parentBranch = branch;
                }
            }

            console.Write(stackRoot);
        }

        return 0;
    }
}<|MERGE_RESOLUTION|>--- conflicted
+++ resolved
@@ -168,11 +168,7 @@
 
                 if (status.PullRequests.TryGetValue(branch, out var pr))
                 {
-<<<<<<< HEAD
-                    branchNameBuilder.Append($" [{pr.GetPullRequestColor()} link={pr.Url}]#{pr.Number}: {pr.Title}[/]");
-=======
                     branchNameBuilder.Append($" {pr.GetPullRequestDisplay()}");
->>>>>>> 2493b999
                 }
 
                 return branchNameBuilder.ToString();
