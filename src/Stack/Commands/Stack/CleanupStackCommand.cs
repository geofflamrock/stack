--- conflicted
+++ resolved
@@ -26,24 +26,11 @@
 
     protected override async Task Execute(ParseResult parseResult, CancellationToken cancellationToken)
     {
-<<<<<<< HEAD
-        await handler.Handle(new CleanupStackCommandInputs(
-            parseResult.GetValue(CommonOptions.Stack),
-            parseResult.GetValue(CommonOptions.Confirm)));
-=======
-        var handler = new CleanupStackCommandHandler(
-            InputProvider,
-            StdErrLogger,
-            new GitClient(StdErrLogger, new GitClientSettings(Verbose, WorkingDirectory)),
-            new CachingGitHubClient(new GitHubClient(StdErrLogger, new GitHubClientSettings(Verbose, WorkingDirectory))),
-            new FileStackConfig());
-
         await handler.Handle(
             new CleanupStackCommandInputs(
                 parseResult.GetValue(CommonOptions.Stack),
                 parseResult.GetValue(CommonOptions.Confirm)),
             cancellationToken);
->>>>>>> 47bc276f
     }
 }
 
