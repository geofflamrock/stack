using System.CommandLine;

using Spectre.Console;
using Stack.Commands.Helpers;
using Stack.Config;
using Stack.Git;
using Stack.Infrastructure;
using Stack.Infrastructure.Settings;

namespace Stack.Commands;

public class StackSwitchCommand : Command
{
    private readonly StackSwitchCommandHandler handler;

    public StackSwitchCommand(
        IStdOutLogger stdOutLogger,
        IStdErrLogger stdErrLogger,
        IInputProvider inputProvider,
        CliExecutionContext executionContext,
        StackSwitchCommandHandler handler)
    : base("switch", "Switch to a branch in a stack.", stdOutLogger, stdErrLogger, inputProvider, executionContext)
    {
        this.handler = handler;
        Add(CommonOptions.Branch);
    }

    protected override async Task Execute(ParseResult parseResult, CancellationToken cancellationToken)
    {
<<<<<<< HEAD
        await handler.Handle(new StackSwitchCommandInputs(
            parseResult.GetValue(CommonOptions.Branch)));
=======
        var handler = new StackSwitchCommandHandler(
            InputProvider,
            new GitClient(StdErrLogger, new GitClientSettings(Verbose, WorkingDirectory)),
            new FileStackConfig());

        await handler.Handle(
            new StackSwitchCommandInputs(parseResult.GetValue(CommonOptions.Branch)),
            cancellationToken);
>>>>>>> 47bc276f
    }
}

public record StackSwitchCommandInputs(string? Branch);

public class StackSwitchCommandHandler(
    IInputProvider inputProvider,
    IGitClient gitClient,
    IStackConfig stackConfig)
    : CommandHandlerBase<StackSwitchCommandInputs>
{
    public override async Task Handle(StackSwitchCommandInputs inputs, CancellationToken cancellationToken)
    {
        await Task.CompletedTask;
        var stackData = stackConfig.Load();

        var remoteUri = gitClient.GetRemoteUri();
        var currentBranch = gitClient.GetCurrentBranch();

        var stacksForRemote = stackData.Stacks.Where(s => s.RemoteUri.Equals(remoteUri, StringComparison.OrdinalIgnoreCase)).ToList();
        var allBranchesInStacks = stacksForRemote.SelectMany(s => s.AllBranchNames).Distinct().ToArray();
        var branchesThatExistLocally = gitClient.GetBranchesThatExistLocally(allBranchesInStacks);

        var branchSelection = inputs.Branch ?? await inputProvider.SelectGrouped(
                Questions.SelectBranch,
                stacksForRemote
                    .OrderByCurrentStackThenByName(currentBranch)
                    .Select(s => new ChoiceGroup<string>(s.Name, [s.SourceBranch, .. s.AllBranchNames.Where(b => branchesThatExistLocally.Contains(b))]))
            .ToArray(),
            cancellationToken);

        if (inputs.Branch is not null && !gitClient.DoesLocalBranchExist(branchSelection))
            throw new InvalidOperationException($"Branch '{branchSelection}' does not exist.");

        gitClient.ChangeBranch(branchSelection);
    }
}<|MERGE_RESOLUTION|>--- conflicted
+++ resolved
@@ -27,19 +27,9 @@
 
     protected override async Task Execute(ParseResult parseResult, CancellationToken cancellationToken)
     {
-<<<<<<< HEAD
-        await handler.Handle(new StackSwitchCommandInputs(
-            parseResult.GetValue(CommonOptions.Branch)));
-=======
-        var handler = new StackSwitchCommandHandler(
-            InputProvider,
-            new GitClient(StdErrLogger, new GitClientSettings(Verbose, WorkingDirectory)),
-            new FileStackConfig());
-
         await handler.Handle(
             new StackSwitchCommandInputs(parseResult.GetValue(CommonOptions.Branch)),
             cancellationToken);
->>>>>>> 47bc276f
     }
 }
 
