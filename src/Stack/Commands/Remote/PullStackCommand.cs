using System.CommandLine;

using Stack.Commands.Helpers;
using Stack.Config;
using Stack.Git;
using Stack.Infrastructure;
using Stack.Infrastructure.Settings;

namespace Stack.Commands;

public class PullStackCommand : Command
{
    private readonly PullStackCommandHandler handler;

    public PullStackCommand(
        IStdOutLogger stdOutLogger,
        IStdErrLogger stdErrLogger,
        IInputProvider inputProvider,
        CliExecutionContext executionContext,
        PullStackCommandHandler handler)
    : base("pull", "Pull changes from the remote repository for a stack.", stdOutLogger, stdErrLogger, inputProvider, executionContext)
    {
        this.handler = handler;
        Add(CommonOptions.Stack);
    }

    protected override async Task Execute(ParseResult parseResult, CancellationToken cancellationToken)
    {
<<<<<<< HEAD
        await handler.Handle(new PullStackCommandInputs(
            parseResult.GetValue(CommonOptions.Stack)));
=======
        var gitClient = new GitClient(StdErrLogger, new GitClientSettings(Verbose, WorkingDirectory));
        var gitHubClient = new GitHubClient(StdErrLogger, new GitHubClientSettings(Verbose, WorkingDirectory));

        var handler = new PullStackCommandHandler(
            InputProvider,
            StdErrLogger,
            gitClient,
            new FileStackConfig(),
            new StackActions(gitClient, gitHubClient, InputProvider, StdErrLogger));

        await handler.Handle(
            new PullStackCommandInputs(
                parseResult.GetValue(CommonOptions.Stack)),
            cancellationToken);
>>>>>>> 47bc276f
    }
}

public record PullStackCommandInputs(string? Stack);
public class PullStackCommandHandler(
    IInputProvider inputProvider,
    ILogger logger,
    IGitClient gitClient,
    IStackConfig stackConfig,
    IStackActions stackActions)
    : CommandHandlerBase<PullStackCommandInputs>
{
    public override async Task Handle(PullStackCommandInputs inputs, CancellationToken cancellationToken)
    {
        await Task.CompletedTask;
        var stackData = stackConfig.Load();

        var remoteUri = gitClient.GetRemoteUri();
        var stacksForRemote = stackData.Stacks.Where(s => s.RemoteUri.Equals(remoteUri, StringComparison.OrdinalIgnoreCase)).ToList();

        if (stacksForRemote.Count == 0)
        {
            logger.Information("No stacks found for current repository.");
            return;
        }

        var currentBranch = gitClient.GetCurrentBranch();

        var stack = await inputProvider.SelectStack(logger, inputs.Stack, stacksForRemote, currentBranch, cancellationToken);

        if (stack is null)
            throw new InvalidOperationException($"Stack '{inputs.Stack}' not found.");

        stackActions.PullChanges(stack);

        gitClient.ChangeBranch(currentBranch);
    }
}<|MERGE_RESOLUTION|>--- conflicted
+++ resolved
@@ -26,25 +26,10 @@
 
     protected override async Task Execute(ParseResult parseResult, CancellationToken cancellationToken)
     {
-<<<<<<< HEAD
-        await handler.Handle(new PullStackCommandInputs(
-            parseResult.GetValue(CommonOptions.Stack)));
-=======
-        var gitClient = new GitClient(StdErrLogger, new GitClientSettings(Verbose, WorkingDirectory));
-        var gitHubClient = new GitHubClient(StdErrLogger, new GitHubClientSettings(Verbose, WorkingDirectory));
-
-        var handler = new PullStackCommandHandler(
-            InputProvider,
-            StdErrLogger,
-            gitClient,
-            new FileStackConfig(),
-            new StackActions(gitClient, gitHubClient, InputProvider, StdErrLogger));
-
         await handler.Handle(
             new PullStackCommandInputs(
                 parseResult.GetValue(CommonOptions.Stack)),
             cancellationToken);
->>>>>>> 47bc276f
     }
 }
 
