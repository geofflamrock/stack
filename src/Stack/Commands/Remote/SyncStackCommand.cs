--- conflicted
+++ resolved
@@ -79,13 +79,9 @@
         if (stack is null)
             throw new InvalidOperationException($"Stack '{inputs.Name}' not found.");
 
-<<<<<<< HEAD
-        var status = StackHelpers.GetStackStatus(
-=======
         FetchChanges();
 
-        var status = StackStatusHelpers.GetStackStatus(
->>>>>>> 77097d9b
+        var status = StackHelpers.GetStackStatus(
             stack,
             currentBranch,
             outputProvider,
@@ -101,13 +97,7 @@
         {
             outputProvider.Information($"Syncing stack {stack.Name.Stack()} with the remote repository");
 
-<<<<<<< HEAD
-            FetchChanges();
-
             StackHelpers.PullChanges(stack, gitOperations, outputProvider);
-=======
-            PullChanges(stack);
->>>>>>> 77097d9b
 
             StackHelpers.UpdateStack(stack, status, gitOperations, outputProvider);
 
