--- conflicted
+++ resolved
@@ -118,8 +118,6 @@
         outputProvider.Information("Fetching changes from remote repository");
         gitOperations.Fetch(true);
     }
-<<<<<<< HEAD
-=======
 
     private void PullChanges(Config.Stack stack)
     {
@@ -187,5 +185,4 @@
             gitOperations.PushBranches([.. branches]);
         }
     }
->>>>>>> ca965d73
 }