using FluentAssertions;
using NSubstitute;
using Stack.Commands;
using Stack.Commands.Helpers;
using Stack.Config;
using Stack.Git;
using Stack.Infrastructure;
using Stack.Tests.Helpers;

namespace Stack.Tests.Commands.PullRequests;

public class CreatePullRequestsCommandHandlerTests
{
    [Fact]
    public async Task WhenNoPullRequestsExistForAStackWithMultipleBranches_CreatesPullRequestForEachBranchTargetingTheCorrectParentBranch()
    {
        // Arrange
        var gitOperations = Substitute.For<IGitOperations>();
        var gitHubOperations = Substitute.For<IGitHubOperations>();
        var stackConfig = Substitute.For<IStackConfig>();
        var inputProvider = Substitute.For<IInputProvider>();
        var outputProvider = Substitute.For<IOutputProvider>();
        var handler = new CreatePullRequestsCommandHandler(inputProvider, outputProvider, gitOperations, gitHubOperations, stackConfig);

        var remoteUri = Some.HttpsUri().ToString();
        outputProvider
            .WhenForAnyArgs(o => o.Status(Arg.Any<string>(), Arg.Any<Action>()))
            .Do(ci => ci.ArgAt<Action>(1)());

        gitOperations.GetRemoteUri().Returns(remoteUri);
        gitOperations.GetCurrentBranch().Returns("branch-1");
        gitOperations
            .GetBranchesThatExistInRemote(Arg.Any<string[]>())
            .Returns(["branch-1", "branch-3", "branch-5"]);

        gitOperations
            .GetBranchesThatExistLocally(Arg.Any<string[]>())
            .Returns(["branch-1", "branch-3", "branch-5"]);

        var stacks = new List<Config.Stack>(
        [
            new("Stack1", remoteUri, "branch-1", ["branch-3", "branch-5"]),
            new("Stack2", remoteUri, "branch-2", ["branch-4"])
        ]);
        stackConfig.Load().Returns(stacks);
        stackConfig
            .WhenForAnyArgs(s => s.Save(Arg.Any<List<Config.Stack>>()))
            .Do(ci => stacks = ci.ArgAt<List<Config.Stack>>(0));

        inputProvider.Select(Questions.SelectStack, Arg.Any<string[]>()).Returns("Stack1");
        inputProvider.Confirm(Questions.ConfirmStartCreatePullRequests(2)).Returns(true);
        inputProvider.Confirm(Questions.ConfirmCreatePullRequests).Returns(true);
        inputProvider.Text(Questions.PullRequestTitle("branch-3", "branch-1")).Returns("PR Title for branch-3");
        inputProvider.Text(Questions.PullRequestTitle("branch-5", "branch-3")).Returns("PR Title for branch-5");

        var prForBranch3 = new GitHubPullRequest(1, "PR Title for branch-3", string.Empty, GitHubPullRequestStates.Open, Some.HttpsUri(), false);
        gitHubOperations
            .CreatePullRequest("branch-3", "branch-1", "PR Title for branch-3", string.Empty, false)
            .Returns(prForBranch3);

        var prForBranch5 = new GitHubPullRequest(2, "PR Title for branch-5", string.Empty, GitHubPullRequestStates.Open, Some.HttpsUri(), false);
        gitHubOperations
            .CreatePullRequest("branch-5", "branch-3", "PR Title for branch-5", string.Empty, false)
            .Returns(prForBranch5);

        // Act
        await handler.Handle(CreatePullRequestsCommandInputs.Empty);

        // Assert        
        gitHubOperations.Received().CreatePullRequest("branch-3", "branch-1", "PR Title for branch-3", string.Empty, false);
        gitHubOperations.Received().CreatePullRequest("branch-5", "branch-3", "PR Title for branch-5", string.Empty, false);
    }

    [Fact]
    public async Task WhenCreatingPullRequestsForAStackWithMultipleBranches_EachPullRequestHasTheCorrectStackDescription()
    {
        // Arrange
        var gitOperations = Substitute.For<IGitOperations>();
        var gitHubOperations = Substitute.For<IGitHubOperations>();
        var stackConfig = Substitute.For<IStackConfig>();
        var inputProvider = Substitute.For<IInputProvider>();
        var outputProvider = Substitute.For<IOutputProvider>();
        var handler = new CreatePullRequestsCommandHandler(inputProvider, outputProvider, gitOperations, gitHubOperations, stackConfig);

        var remoteUri = Some.HttpsUri().ToString();
        outputProvider
            .WhenForAnyArgs(o => o.Status(Arg.Any<string>(), Arg.Any<Action>()))
            .Do(ci => ci.ArgAt<Action>(1)());

        gitOperations.GetRemoteUri().Returns(remoteUri);
        gitOperations.GetCurrentBranch().Returns("branch-1");
        gitOperations
            .GetBranchesThatExistInRemote(Arg.Any<string[]>())
            .Returns(["branch-1", "branch-3", "branch-5"]);

        gitOperations
            .GetBranchesThatExistLocally(Arg.Any<string[]>())
            .Returns(["branch-1", "branch-3", "branch-5"]);

        var stacks = new List<Config.Stack>(
        [
            new("Stack1", remoteUri, "branch-1", ["branch-3", "branch-5"]),
            new("Stack2", remoteUri, "branch-2", ["branch-4"])
        ]);
        stackConfig.Load().Returns(stacks);
        stackConfig
            .WhenForAnyArgs(s => s.Save(Arg.Any<List<Config.Stack>>()))
            .Do(ci => stacks = ci.ArgAt<List<Config.Stack>>(0));

        inputProvider.Select(Questions.SelectStack, Arg.Any<string[]>()).Returns("Stack1");
        inputProvider.Confirm(Questions.ConfirmStartCreatePullRequests(2)).Returns(true);
        inputProvider.Confirm(Questions.ConfirmCreatePullRequests).Returns(true);
        inputProvider.Text(Questions.PullRequestTitle("branch-3", "branch-1")).Returns("PR Title for branch-3");
        inputProvider.Text(Questions.PullRequestTitle("branch-5", "branch-3")).Returns("PR Title for branch-5");
        inputProvider.Text(Questions.PullRequestStackDescription, Arg.Any<string>()).Returns("A custom description");

        var prForBranch3 = new GitHubPullRequest(1, "PR Title for branch-3", string.Empty, GitHubPullRequestStates.Open, Some.HttpsUri(), false);
        gitHubOperations
            .CreatePullRequest("branch-3", "branch-1", "PR Title for branch-3", string.Empty, false)
            .Returns(prForBranch3);

        var prForBranch5 = new GitHubPullRequest(2, "PR Title for branch-5", string.Empty, GitHubPullRequestStates.Open, Some.HttpsUri(), false);
        gitHubOperations
            .CreatePullRequest("branch-5", "branch-3", "PR Title for branch-5", string.Empty, false)
            .Returns(prForBranch5);

        gitHubOperations
            .When(g => g.EditPullRequest(1, Arg.Any<string>()))
            .Do(ci => prForBranch3 = prForBranch3 with { Body = ci.ArgAt<string>(1) });

        gitHubOperations
            .When(g => g.EditPullRequest(2, Arg.Any<string>()))
            .Do(ci => prForBranch5 = prForBranch5 with { Body = ci.ArgAt<string>(1) });

        // Act
        await handler.Handle(CreatePullRequestsCommandInputs.Empty);

        // Assert
        var expectedStackDescription = $@"<!-- stack-pr-list -->
A custom description

- {prForBranch3.Url}
- {prForBranch5.Url}
<!-- /stack-pr-list -->";

        prForBranch3.Body.Should().Be(expectedStackDescription);
        prForBranch5.Body.Should().Be(expectedStackDescription);
    }

    [Fact]
    public async Task WhenAPullRequestExistForABranch_AndNoneForAnotherBranch_CreatesPullRequestForTheCorrectBranchAndSetsDescription()
    {
        // Arrange
        var gitOperations = Substitute.For<IGitOperations>();
        var gitHubOperations = Substitute.For<IGitHubOperations>();
        var stackConfig = Substitute.For<IStackConfig>();
        var inputProvider = Substitute.For<IInputProvider>();
        var outputProvider = Substitute.For<IOutputProvider>();
        var handler = new CreatePullRequestsCommandHandler(inputProvider, outputProvider, gitOperations, gitHubOperations, stackConfig);

        var remoteUri = Some.HttpsUri().ToString();
        outputProvider
            .WhenForAnyArgs(o => o.Status(Arg.Any<string>(), Arg.Any<Action>()))
            .Do(ci => ci.ArgAt<Action>(1)());

        gitOperations.GetRemoteUri().Returns(remoteUri);
        gitOperations.GetCurrentBranch().Returns("branch-1");
        gitOperations
             .GetBranchesThatExistInRemote(Arg.Any<string[]>())
             .Returns(["branch-1", "branch-3", "branch-5"]);

        gitOperations
            .GetBranchesThatExistLocally(Arg.Any<string[]>())
            .Returns(["branch-1", "branch-3", "branch-5"]);

        var stacks = new List<Config.Stack>(
        [
            new("Stack1", remoteUri, "branch-1", ["branch-3", "branch-5"]),
            new("Stack2", remoteUri, "branch-2", ["branch-4"])
        ]);
        stackConfig.Load().Returns(stacks);
        stackConfig
            .WhenForAnyArgs(s => s.Save(Arg.Any<List<Config.Stack>>()))
            .Do(ci => stacks = ci.ArgAt<List<Config.Stack>>(0));

        inputProvider.Select(Questions.SelectStack, Arg.Any<string[]>()).Returns("Stack1");
        inputProvider.Confirm(Questions.ConfirmStartCreatePullRequests(1)).Returns(true);
        inputProvider.Confirm(Questions.ConfirmCreatePullRequests).Returns(true);
        inputProvider.Text(Questions.PullRequestTitle("branch-5", "branch-3")).Returns("PR Title for branch-5");
        inputProvider.Text(Questions.PullRequestStackDescription, Arg.Any<string>()).Returns("A custom description");

        var prForBranch3 = new GitHubPullRequest(1, "PR Title for branch-3", string.Empty, GitHubPullRequestStates.Open, Some.HttpsUri(), false);
        gitHubOperations.GetPullRequest("branch-3").Returns(prForBranch3);

        var prForBranch5 = new GitHubPullRequest(2, "PR Title for branch-5", string.Empty, GitHubPullRequestStates.Open, Some.HttpsUri(), false);
        gitHubOperations
            .CreatePullRequest("branch-5", "branch-3", "PR Title for branch-5", string.Empty, false)
            .Returns(prForBranch5);

        gitHubOperations
            .When(g => g.EditPullRequest(1, Arg.Any<string>()))
            .Do(ci => prForBranch3 = prForBranch3 with { Body = ci.ArgAt<string>(1) });

        gitHubOperations
            .When(g => g.EditPullRequest(2, Arg.Any<string>()))
            .Do(ci => prForBranch5 = prForBranch5 with { Body = ci.ArgAt<string>(1) });

        // Act
        await handler.Handle(CreatePullRequestsCommandInputs.Empty);

        // Assert        
        gitHubOperations.DidNotReceive().CreatePullRequest("branch-3", "branch-1", "PR Title for branch-3", string.Empty, false);
        gitHubOperations.Received().CreatePullRequest("branch-5", "branch-3", "PR Title for branch-5", string.Empty, false);
        var expectedStackDescription = $@"<!-- stack-pr-list -->
A custom description

- {prForBranch3.Url}
- {prForBranch5.Url}
<!-- /stack-pr-list -->";

        prForBranch3.Body.Should().Be(expectedStackDescription);
        prForBranch5.Body.Should().Be(expectedStackDescription);
    }

    [Fact]
    public async Task WhenStackNameIsProvided_PullRequestsAreCreatedForThatStack()
    {
        // Arrange
        var gitOperations = Substitute.For<IGitOperations>();
        var gitHubOperations = Substitute.For<IGitHubOperations>();
        var stackConfig = Substitute.For<IStackConfig>();
        var inputProvider = Substitute.For<IInputProvider>();
        var outputProvider = Substitute.For<IOutputProvider>();
        var handler = new CreatePullRequestsCommandHandler(inputProvider, outputProvider, gitOperations, gitHubOperations, stackConfig);

        var remoteUri = Some.HttpsUri().ToString();
        outputProvider
            .WhenForAnyArgs(o => o.Status(Arg.Any<string>(), Arg.Any<Action>()))
            .Do(ci => ci.ArgAt<Action>(1)());

        gitOperations.GetRemoteUri().Returns(remoteUri);
        gitOperations.GetCurrentBranch().Returns("branch-1");
        gitOperations
            .GetBranchesThatExistInRemote(Arg.Any<string[]>())
            .Returns(["branch-1", "branch-3", "branch-5"]);

        gitOperations
            .GetBranchesThatExistLocally(Arg.Any<string[]>())
            .Returns(["branch-1", "branch-3", "branch-5"]);

        var stacks = new List<Config.Stack>(
        [
            new("Stack1", remoteUri, "branch-1", ["branch-3", "branch-5"]),
            new("Stack2", remoteUri, "branch-2", ["branch-4"])
        ]);
        stackConfig.Load().Returns(stacks);
        stackConfig
            .WhenForAnyArgs(s => s.Save(Arg.Any<List<Config.Stack>>()))
            .Do(ci => stacks = ci.ArgAt<List<Config.Stack>>(0));

        inputProvider.Select(Questions.SelectStack, Arg.Any<string[]>()).Returns("Stack1");
        inputProvider.Confirm(Questions.ConfirmStartCreatePullRequests(2)).Returns(true);
        inputProvider.Confirm(Questions.ConfirmCreatePullRequests).Returns(true);
        inputProvider.Text(Questions.PullRequestTitle("branch-3", "branch-1")).Returns("PR Title for branch-3");
        inputProvider.Text(Questions.PullRequestTitle("branch-5", "branch-3")).Returns("PR Title for branch-5");

        var prForBranch3 = new GitHubPullRequest(1, "PR Title for branch-3", string.Empty, GitHubPullRequestStates.Open, Some.HttpsUri(), false);
        gitHubOperations
            .CreatePullRequest("branch-3", "branch-1", "PR Title for branch-3", string.Empty, false)
            .Returns(prForBranch3);

        var prForBranch5 = new GitHubPullRequest(2, "PR Title for branch-5", string.Empty, GitHubPullRequestStates.Open, Some.HttpsUri(), false);
        gitHubOperations
            .CreatePullRequest("branch-5", "branch-3", "PR Title for branch-5", string.Empty, false)
            .Returns(prForBranch5);

        // Act
        await handler.Handle(new CreatePullRequestsCommandInputs("Stack1", null));

        // Assert        
        gitHubOperations.Received().CreatePullRequest("branch-3", "branch-1", "PR Title for branch-3", string.Empty, false);
        gitHubOperations.Received().CreatePullRequest("branch-5", "branch-3", "PR Title for branch-5", string.Empty, false);
    }

    [Fact]
    public async Task WhenOnlyOneStackExists_DoesNotAskForStackName_PullRequestsAreCreatedForThatStack()
    {
        // Arrange
        var gitOperations = Substitute.For<IGitOperations>();
        var gitHubOperations = Substitute.For<IGitHubOperations>();
        var stackConfig = Substitute.For<IStackConfig>();
        var inputProvider = Substitute.For<IInputProvider>();
        var outputProvider = Substitute.For<IOutputProvider>();
        var handler = new CreatePullRequestsCommandHandler(inputProvider, outputProvider, gitOperations, gitHubOperations, stackConfig);

        var remoteUri = Some.HttpsUri().ToString();
        outputProvider
            .WhenForAnyArgs(o => o.Status(Arg.Any<string>(), Arg.Any<Action>()))
            .Do(ci => ci.ArgAt<Action>(1)());

        gitOperations.GetRemoteUri().Returns(remoteUri);
        gitOperations.GetCurrentBranch().Returns("branch-1");
        gitOperations
            .GetBranchesThatExistInRemote(Arg.Any<string[]>())
            .Returns(["branch-1", "branch-3", "branch-5"]);

        gitOperations
            .GetBranchesThatExistLocally(Arg.Any<string[]>())
            .Returns(["branch-1", "branch-3", "branch-5"]);

        var stacks = new List<Config.Stack>(
        [
            new("Stack1", remoteUri, "branch-1", ["branch-3", "branch-5"])
        ]);
        stackConfig.Load().Returns(stacks);

        inputProvider.Confirm(Questions.ConfirmStartCreatePullRequests(2)).Returns(true);
        inputProvider.Confirm(Questions.ConfirmCreatePullRequests).Returns(true);
        inputProvider.Text(Questions.PullRequestTitle("branch-3", "branch-1")).Returns("PR Title for branch-3");
        inputProvider.Text(Questions.PullRequestTitle("branch-5", "branch-3")).Returns("PR Title for branch-5");

        var prForBranch3 = new GitHubPullRequest(1, "PR Title for branch-3", string.Empty, GitHubPullRequestStates.Open, Some.HttpsUri(), false);
        gitHubOperations
            .CreatePullRequest("branch-3", "branch-1", "PR Title for branch-3", string.Empty, false)
            .Returns(prForBranch3);

        var prForBranch5 = new GitHubPullRequest(2, "PR Title for branch-5", string.Empty, GitHubPullRequestStates.Open, Some.HttpsUri(), false);
        gitHubOperations
            .CreatePullRequest("branch-5", "branch-3", "PR Title for branch-5", string.Empty, false)
            .Returns(prForBranch5);

        // Act
        await handler.Handle(CreatePullRequestsCommandInputs.Empty);

        // Assert        
        gitHubOperations.Received().CreatePullRequest("branch-3", "branch-1", "PR Title for branch-3", string.Empty, false);
        gitHubOperations.Received().CreatePullRequest("branch-5", "branch-3", "PR Title for branch-5", string.Empty, false);
    }

    [Fact]
    public async Task WhenStackNameIsProvided_ButTheStackDoesNotExist_Throws()
    {
        // Arrange
        var gitOperations = Substitute.For<IGitOperations>();
        var gitHubOperations = Substitute.For<IGitHubOperations>();
        var stackConfig = Substitute.For<IStackConfig>();
        var inputProvider = Substitute.For<IInputProvider>();
        var outputProvider = Substitute.For<IOutputProvider>();
        var handler = new CreatePullRequestsCommandHandler(inputProvider, outputProvider, gitOperations, gitHubOperations, stackConfig);

        var remoteUri = Some.HttpsUri().ToString();

        gitOperations.GetRemoteUri().Returns(remoteUri);
        gitOperations.GetCurrentBranch().Returns("branch-1");

        var stacks = new List<Config.Stack>(
        [
            new("Stack1", remoteUri, "branch-1", ["branch-3", "branch-5"]),
            new("Stack2", remoteUri, "branch-2", ["branch-4"])
        ]);
        stackConfig.Load().Returns(stacks);

        // Act and assert
        var invalidStackName = Some.Name();
        await handler.Invoking(h => h.Handle(new CreatePullRequestsCommandInputs(invalidStackName, null)))
            .Should()
            .ThrowAsync<InvalidOperationException>()
            .WithMessage($"Stack '{invalidStackName}' not found.");
    }

    [Fact]
    public async Task WhenAPullRequestExistForABranch_AndHasBeenMerged_AndNoneForAnotherBranch_CreatesPullRequestTargetingTheCorrectBranchAndSetsDescription()
    {
        // Arrange
        var gitOperations = Substitute.For<IGitOperations>();
        var gitHubOperations = Substitute.For<IGitHubOperations>();
        var stackConfig = Substitute.For<IStackConfig>();
        var inputProvider = Substitute.For<IInputProvider>();
        var outputProvider = Substitute.For<IOutputProvider>();
        var handler = new CreatePullRequestsCommandHandler(inputProvider, outputProvider, gitOperations, gitHubOperations, stackConfig);

        var remoteUri = Some.HttpsUri().ToString();
        outputProvider
            .WhenForAnyArgs(o => o.Status(Arg.Any<string>(), Arg.Any<Action>()))
            .Do(ci => ci.ArgAt<Action>(1)());

        gitOperations.GetRemoteUri().Returns(remoteUri);
        gitOperations.GetCurrentBranch().Returns("branch-1");
        gitOperations
            .GetBranchesThatExistInRemote(Arg.Any<string[]>())
            .Returns(["branch-1", "branch-3", "branch-5"]);

        gitOperations
            .GetBranchesThatExistLocally(Arg.Any<string[]>())
            .Returns(["branch-1", "branch-3", "branch-5"]);

        var stacks = new List<Config.Stack>(
        [
            new("Stack1", remoteUri, "branch-1", ["branch-3", "branch-5"]),
            new("Stack2", remoteUri, "branch-2", ["branch-4"])
        ]);
        stackConfig.Load().Returns(stacks);
        stackConfig
            .WhenForAnyArgs(s => s.Save(Arg.Any<List<Config.Stack>>()))
            .Do(ci => stacks = ci.ArgAt<List<Config.Stack>>(0));

        inputProvider.Select(Questions.SelectStack, Arg.Any<string[]>()).Returns("Stack1");
        inputProvider.Confirm(Questions.ConfirmStartCreatePullRequests(1)).Returns(true);
        inputProvider.Confirm(Questions.ConfirmCreatePullRequests).Returns(true);
        inputProvider.Text(Questions.PullRequestTitle("branch-5", "branch-1")).Returns("PR Title for branch-5");
        inputProvider.Text(Questions.PullRequestStackDescription, Arg.Any<string>()).Returns("A custom description");

        var prForBranch3 = new GitHubPullRequest(1, "PR Title for branch-3", string.Empty, GitHubPullRequestStates.Merged, Some.HttpsUri(), false);
        gitHubOperations.GetPullRequest("branch-3").Returns(prForBranch3);

        var prForBranch5 = new GitHubPullRequest(2, "PR Title for branch-5", string.Empty, GitHubPullRequestStates.Open, Some.HttpsUri(), false);
        gitHubOperations
            .CreatePullRequest("branch-5", "branch-1", "PR Title for branch-5", string.Empty, false)
            .Returns(prForBranch5);

        gitHubOperations
            .When(g => g.EditPullRequest(1, Arg.Any<string>()))
            .Do(ci => prForBranch3 = prForBranch3 with { Body = ci.ArgAt<string>(1) });

        gitHubOperations
            .When(g => g.EditPullRequest(2, Arg.Any<string>()))
            .Do(ci => prForBranch5 = prForBranch5 with { Body = ci.ArgAt<string>(1) });

        // Act
        await handler.Handle(CreatePullRequestsCommandInputs.Empty);

        // Assert        
        gitHubOperations.DidNotReceive().CreatePullRequest("branch-3", "branch-1", "PR Title for branch-3", string.Empty, false);
        gitHubOperations.Received().CreatePullRequest("branch-5", "branch-1", "PR Title for branch-5", string.Empty, false);
        var expectedStackDescription = $@"<!-- stack-pr-list -->
A custom description

- {prForBranch3.Url}
- {prForBranch5.Url}
<!-- /stack-pr-list -->";

        prForBranch3.Body.Should().Be(expectedStackDescription);
        prForBranch5.Body.Should().Be(expectedStackDescription);
    }

    [Fact]
<<<<<<< HEAD
    public async Task WhenAskedWhetherToCreateAPullRequestAsADraft_AndTheAnswerIsYes_PullRequestsCreatedAsADraft()
=======
    public async Task WhenAPullRequestTemplateExistsInTheRepo_ItIsUsedAsTheBodyOfANewPullRequest()
>>>>>>> f7a17bb6
    {
        // Arrange
        var gitOperations = Substitute.For<IGitOperations>();
        var gitHubOperations = Substitute.For<IGitHubOperations>();
        var stackConfig = Substitute.For<IStackConfig>();
        var inputProvider = Substitute.For<IInputProvider>();
        var outputProvider = Substitute.For<IOutputProvider>();
        var handler = new CreatePullRequestsCommandHandler(inputProvider, outputProvider, gitOperations, gitHubOperations, stackConfig);

        var remoteUri = Some.HttpsUri().ToString();
        outputProvider
            .WhenForAnyArgs(o => o.Status(Arg.Any<string>(), Arg.Any<Action>()))
            .Do(ci => ci.ArgAt<Action>(1)());

        gitOperations.GetRemoteUri().Returns(remoteUri);
        gitOperations.GetCurrentBranch().Returns("branch-1");
        gitOperations
            .GetBranchesThatExistInRemote(Arg.Any<string[]>())
<<<<<<< HEAD
            .Returns(["branch-1", "branch-3", "branch-5"]);

        gitOperations
            .GetBranchesThatExistLocally(Arg.Any<string[]>())
            .Returns(["branch-1", "branch-3", "branch-5"]);

        var stacks = new List<Config.Stack>(
        [
            new("Stack1", remoteUri, "branch-1", ["branch-3", "branch-5"]),
            new("Stack2", remoteUri, "branch-2", ["branch-4"])
        ]);
        stackConfig.Load().Returns(stacks);
        stackConfig
            .WhenForAnyArgs(s => s.Save(Arg.Any<List<Config.Stack>>()))
            .Do(ci => stacks = ci.ArgAt<List<Config.Stack>>(0));

        inputProvider.Select(Questions.SelectStack, Arg.Any<string[]>()).Returns("Stack1");
        inputProvider.Confirm(Questions.ConfirmStartCreatePullRequests(2)).Returns(true);
        inputProvider.Confirm(Questions.ConfirmCreatePullRequests).Returns(true);
        inputProvider.Confirm(Questions.CreatePullRequestsAsDrafts, false).Returns(true);
        inputProvider.Text(Questions.PullRequestTitle("branch-3", "branch-1")).Returns("PR Title for branch-3");
        inputProvider.Text(Questions.PullRequestTitle("branch-5", "branch-3")).Returns("PR Title for branch-5");

        var prForBranch3 = new GitHubPullRequest(1, "PR Title for branch-3", string.Empty, GitHubPullRequestStates.Open, Some.HttpsUri(), true);
        gitHubOperations
            .CreatePullRequest("branch-3", "branch-1", "PR Title for branch-3", string.Empty, true)
            .Returns(prForBranch3);

        var prForBranch5 = new GitHubPullRequest(2, "PR Title for branch-5", string.Empty, GitHubPullRequestStates.Open, Some.HttpsUri(), true);
        gitHubOperations
            .CreatePullRequest("branch-5", "branch-3", "PR Title for branch-5", string.Empty, true)
            .Returns(prForBranch5);

        // Act
        await handler.Handle(CreatePullRequestsCommandInputs.Empty);

        // Assert        
        gitHubOperations.Received().CreatePullRequest("branch-3", "branch-1", "PR Title for branch-3", string.Empty, true);
        gitHubOperations.Received().CreatePullRequest("branch-5", "branch-3", "PR Title for branch-5", string.Empty, true);
    }

    [Fact]
    public async Task WhenDraftIsProvided_PullRequestsAreCreatedAsDrafts()
    {
        // Arrange
        var gitOperations = Substitute.For<IGitOperations>();
        var gitHubOperations = Substitute.For<IGitHubOperations>();
        var stackConfig = Substitute.For<IStackConfig>();
        var inputProvider = Substitute.For<IInputProvider>();
        var outputProvider = Substitute.For<IOutputProvider>();
        var handler = new CreatePullRequestsCommandHandler(inputProvider, outputProvider, gitOperations, gitHubOperations, stackConfig);

        var remoteUri = Some.HttpsUri().ToString();
        outputProvider
            .WhenForAnyArgs(o => o.Status(Arg.Any<string>(), Arg.Any<Action>()))
            .Do(ci => ci.ArgAt<Action>(1)());

        gitOperations.GetRemoteUri().Returns(remoteUri);
        gitOperations.GetCurrentBranch().Returns("branch-1");
        gitOperations
            .GetBranchesThatExistInRemote(Arg.Any<string[]>())
            .Returns(["branch-1", "branch-3", "branch-5"]);

        gitOperations
            .GetBranchesThatExistLocally(Arg.Any<string[]>())
            .Returns(["branch-1", "branch-3", "branch-5"]);

        var stacks = new List<Config.Stack>(
        [
            new("Stack1", remoteUri, "branch-1", ["branch-3", "branch-5"]),
=======
            .Returns(["branch-1", "branch-3"]);

        gitOperations
            .GetBranchesThatExistLocally(Arg.Any<string[]>())
            .Returns(["branch-1", "branch-3"]);

        gitOperations.GetRootOfRepository().Returns("repo");
        gitOperations.GetFileContents(Path.Join("repo", ".github", "pull_request_template.md")).Returns("PR Template");

        var stacks = new List<Config.Stack>(
        [
            new("Stack1", remoteUri, "branch-1", ["branch-3"]),
>>>>>>> f7a17bb6
            new("Stack2", remoteUri, "branch-2", ["branch-4"])
        ]);
        stackConfig.Load().Returns(stacks);
        stackConfig
            .WhenForAnyArgs(s => s.Save(Arg.Any<List<Config.Stack>>()))
            .Do(ci => stacks = ci.ArgAt<List<Config.Stack>>(0));

        inputProvider.Select(Questions.SelectStack, Arg.Any<string[]>()).Returns("Stack1");
<<<<<<< HEAD
        inputProvider.Confirm(Questions.ConfirmStartCreatePullRequests(2)).Returns(true);
        inputProvider.Confirm(Questions.ConfirmCreatePullRequests).Returns(true);
        inputProvider.Text(Questions.PullRequestTitle("branch-3", "branch-1")).Returns("PR Title for branch-3");
        inputProvider.Text(Questions.PullRequestTitle("branch-5", "branch-3")).Returns("PR Title for branch-5");

        var prForBranch3 = new GitHubPullRequest(1, "PR Title for branch-3", string.Empty, GitHubPullRequestStates.Open, Some.HttpsUri(), true);
        gitHubOperations
            .CreatePullRequest("branch-3", "branch-1", "PR Title for branch-3", string.Empty, true)
            .Returns(prForBranch3);

        var prForBranch5 = new GitHubPullRequest(2, "PR Title for branch-5", string.Empty, GitHubPullRequestStates.Open, Some.HttpsUri(), true);
        gitHubOperations
            .CreatePullRequest("branch-5", "branch-3", "PR Title for branch-5", string.Empty, true)
            .Returns(prForBranch5);

        // Act
        await handler.Handle(new CreatePullRequestsCommandInputs(null, true));

        // Assert        
        gitHubOperations.Received().CreatePullRequest("branch-3", "branch-1", "PR Title for branch-3", string.Empty, true);
        gitHubOperations.Received().CreatePullRequest("branch-5", "branch-3", "PR Title for branch-5", string.Empty, true);
        inputProvider.DidNotReceive().Confirm(Questions.CreatePullRequestsAsDrafts, false);
=======
        inputProvider.Confirm(Questions.ConfirmStartCreatePullRequests(1)).Returns(true);
        inputProvider.Confirm(Questions.ConfirmCreatePullRequests).Returns(true);
        inputProvider.Text(Questions.PullRequestTitle("branch-3", "branch-1")).Returns("PR Title for branch-3");

        var prForBranch3 = new GitHubPullRequest(1, "PR Title for branch-3", "PR Template", GitHubPullRequestStates.Open, Some.HttpsUri());
        gitHubOperations
            .CreatePullRequest("branch-3", "branch-1", "PR Title for branch-3", "PR Template")
            .Returns(prForBranch3);

        // Act
        await handler.Handle(CreatePullRequestsCommandInputs.Empty);

        // Assert        
        gitHubOperations.Received().CreatePullRequest("branch-3", "branch-1", "PR Title for branch-3", "PR Template");
>>>>>>> f7a17bb6
    }
}<|MERGE_RESOLUTION|>--- conflicted
+++ resolved
@@ -444,30 +444,81 @@
     }
 
     [Fact]
-<<<<<<< HEAD
+    public async Task WhenAPullRequestTemplateExistsInTheRepo_ItIsUsedAsTheBodyOfANewPullRequest()
+    {
+        // Arrange
+        var gitOperations = Substitute.For<IGitOperations>();
+        var gitHubOperations = Substitute.For<IGitHubOperations>();
+        var stackConfig = Substitute.For<IStackConfig>();
+        var inputProvider = Substitute.For<IInputProvider>();
+        var outputProvider = Substitute.For<IOutputProvider>();
+        var handler = new CreatePullRequestsCommandHandler(inputProvider, outputProvider, gitOperations, gitHubOperations, stackConfig);
+
+        var remoteUri = Some.HttpsUri().ToString();
+        outputProvider
+            .WhenForAnyArgs(o => o.Status(Arg.Any<string>(), Arg.Any<Action>()))
+            .Do(ci => ci.ArgAt<Action>(1)());
+
+        gitOperations.GetRemoteUri().Returns(remoteUri);
+        gitOperations.GetCurrentBranch().Returns("branch-1");
+        gitOperations
+            .GetBranchesThatExistInRemote(Arg.Any<string[]>())
+            .Returns(["branch-1", "branch-3"]);
+
+        gitOperations
+            .GetBranchesThatExistLocally(Arg.Any<string[]>())
+            .Returns(["branch-1", "branch-3"]);
+
+        gitOperations.GetRootOfRepository().Returns("repo");
+        gitOperations.GetFileContents(Path.Join("repo", ".github", "pull_request_template.md")).Returns("PR Template");
+
+        var stacks = new List<Config.Stack>(
+        [
+            new("Stack1", remoteUri, "branch-1", ["branch-3"]),
+            new("Stack2", remoteUri, "branch-2", ["branch-4"])
+        ]);
+        stackConfig.Load().Returns(stacks);
+        stackConfig
+            .WhenForAnyArgs(s => s.Save(Arg.Any<List<Config.Stack>>()))
+            .Do(ci => stacks = ci.ArgAt<List<Config.Stack>>(0));
+
+        inputProvider.Select(Questions.SelectStack, Arg.Any<string[]>()).Returns("Stack1");
+        inputProvider.Confirm(Questions.ConfirmStartCreatePullRequests(1)).Returns(true);
+        inputProvider.Confirm(Questions.ConfirmCreatePullRequests).Returns(true);
+        inputProvider.Text(Questions.PullRequestTitle("branch-3", "branch-1")).Returns("PR Title for branch-3");
+
+        var prForBranch3 = new GitHubPullRequest(1, "PR Title for branch-3", "PR Template", GitHubPullRequestStates.Open, Some.HttpsUri(), false);
+        gitHubOperations
+            .CreatePullRequest("branch-3", "branch-1", "PR Title for branch-3", "PR Template", false)
+            .Returns(prForBranch3);
+
+        // Act
+        await handler.Handle(CreatePullRequestsCommandInputs.Empty);
+
+        // Assert        
+        gitHubOperations.Received().CreatePullRequest("branch-3", "branch-1", "PR Title for branch-3", "PR Template", false);
+    }
+
+    [Fact]
     public async Task WhenAskedWhetherToCreateAPullRequestAsADraft_AndTheAnswerIsYes_PullRequestsCreatedAsADraft()
-=======
-    public async Task WhenAPullRequestTemplateExistsInTheRepo_ItIsUsedAsTheBodyOfANewPullRequest()
->>>>>>> f7a17bb6
-    {
-        // Arrange
-        var gitOperations = Substitute.For<IGitOperations>();
-        var gitHubOperations = Substitute.For<IGitHubOperations>();
-        var stackConfig = Substitute.For<IStackConfig>();
-        var inputProvider = Substitute.For<IInputProvider>();
-        var outputProvider = Substitute.For<IOutputProvider>();
-        var handler = new CreatePullRequestsCommandHandler(inputProvider, outputProvider, gitOperations, gitHubOperations, stackConfig);
-
-        var remoteUri = Some.HttpsUri().ToString();
-        outputProvider
-            .WhenForAnyArgs(o => o.Status(Arg.Any<string>(), Arg.Any<Action>()))
-            .Do(ci => ci.ArgAt<Action>(1)());
-
-        gitOperations.GetRemoteUri().Returns(remoteUri);
-        gitOperations.GetCurrentBranch().Returns("branch-1");
-        gitOperations
-            .GetBranchesThatExistInRemote(Arg.Any<string[]>())
-<<<<<<< HEAD
+    {
+        // Arrange
+        var gitOperations = Substitute.For<IGitOperations>();
+        var gitHubOperations = Substitute.For<IGitHubOperations>();
+        var stackConfig = Substitute.For<IStackConfig>();
+        var inputProvider = Substitute.For<IInputProvider>();
+        var outputProvider = Substitute.For<IOutputProvider>();
+        var handler = new CreatePullRequestsCommandHandler(inputProvider, outputProvider, gitOperations, gitHubOperations, stackConfig);
+
+        var remoteUri = Some.HttpsUri().ToString();
+        outputProvider
+            .WhenForAnyArgs(o => o.Status(Arg.Any<string>(), Arg.Any<Action>()))
+            .Do(ci => ci.ArgAt<Action>(1)());
+
+        gitOperations.GetRemoteUri().Returns(remoteUri);
+        gitOperations.GetCurrentBranch().Returns("branch-1");
+        gitOperations
+            .GetBranchesThatExistInRemote(Arg.Any<string[]>())
             .Returns(["branch-1", "branch-3", "branch-5"]);
 
         gitOperations
@@ -538,29 +589,14 @@
         var stacks = new List<Config.Stack>(
         [
             new("Stack1", remoteUri, "branch-1", ["branch-3", "branch-5"]),
-=======
-            .Returns(["branch-1", "branch-3"]);
-
-        gitOperations
-            .GetBranchesThatExistLocally(Arg.Any<string[]>())
-            .Returns(["branch-1", "branch-3"]);
-
-        gitOperations.GetRootOfRepository().Returns("repo");
-        gitOperations.GetFileContents(Path.Join("repo", ".github", "pull_request_template.md")).Returns("PR Template");
-
-        var stacks = new List<Config.Stack>(
-        [
-            new("Stack1", remoteUri, "branch-1", ["branch-3"]),
->>>>>>> f7a17bb6
-            new("Stack2", remoteUri, "branch-2", ["branch-4"])
-        ]);
-        stackConfig.Load().Returns(stacks);
-        stackConfig
-            .WhenForAnyArgs(s => s.Save(Arg.Any<List<Config.Stack>>()))
-            .Do(ci => stacks = ci.ArgAt<List<Config.Stack>>(0));
-
-        inputProvider.Select(Questions.SelectStack, Arg.Any<string[]>()).Returns("Stack1");
-<<<<<<< HEAD
+            new("Stack2", remoteUri, "branch-2", ["branch-4"])
+        ]);
+        stackConfig.Load().Returns(stacks);
+        stackConfig
+            .WhenForAnyArgs(s => s.Save(Arg.Any<List<Config.Stack>>()))
+            .Do(ci => stacks = ci.ArgAt<List<Config.Stack>>(0));
+
+        inputProvider.Select(Questions.SelectStack, Arg.Any<string[]>()).Returns("Stack1");
         inputProvider.Confirm(Questions.ConfirmStartCreatePullRequests(2)).Returns(true);
         inputProvider.Confirm(Questions.ConfirmCreatePullRequests).Returns(true);
         inputProvider.Text(Questions.PullRequestTitle("branch-3", "branch-1")).Returns("PR Title for branch-3");
@@ -583,21 +619,5 @@
         gitHubOperations.Received().CreatePullRequest("branch-3", "branch-1", "PR Title for branch-3", string.Empty, true);
         gitHubOperations.Received().CreatePullRequest("branch-5", "branch-3", "PR Title for branch-5", string.Empty, true);
         inputProvider.DidNotReceive().Confirm(Questions.CreatePullRequestsAsDrafts, false);
-=======
-        inputProvider.Confirm(Questions.ConfirmStartCreatePullRequests(1)).Returns(true);
-        inputProvider.Confirm(Questions.ConfirmCreatePullRequests).Returns(true);
-        inputProvider.Text(Questions.PullRequestTitle("branch-3", "branch-1")).Returns("PR Title for branch-3");
-
-        var prForBranch3 = new GitHubPullRequest(1, "PR Title for branch-3", "PR Template", GitHubPullRequestStates.Open, Some.HttpsUri());
-        gitHubOperations
-            .CreatePullRequest("branch-3", "branch-1", "PR Title for branch-3", "PR Template")
-            .Returns(prForBranch3);
-
-        // Act
-        await handler.Handle(CreatePullRequestsCommandInputs.Empty);
-
-        // Assert        
-        gitHubOperations.Received().CreatePullRequest("branch-3", "branch-1", "PR Title for branch-3", "PR Template");
->>>>>>> f7a17bb6
     }
 }